Version 3.9.3     unreleased

	* Adjust GHA build process to allow builds for stacked PRs.
	* Add a new `run clean` target to clean up generated data.
<<<<<<< HEAD
	* Replace black, isort, and pylint with the Ruff formatter and linter.
=======
	* Replace black and isort tools with the Ruff formatter.
	* Remove importlib-metadata dependency in favor of standard library.
>>>>>>> 6b989237
	* Update the jinja2 transitive dependency to address CVE-2025-27516.
	* Update the requests transitive dependency to address CVE-2024-47081.
	* Update the urllib3 transitive dependency to address CVE-2025-50181.

Version 3.9.2     21 Jan 2025

	* Add Sphinx configuration path to .readthedocs.yml.
	* Set $SOURCE_DATE_EPOCH on build so sdist contents get sane timestamps.

Version 3.9.1     10 Jan 2025

	* Pull in latest version of run-script-framework.
	* Upgrade to poetry-dynamic-versioning v1.5.2 for minor fixes.
	* Add .python-version in preferred order to support pyenv.
	* Add missing runtime dependency on importlib-metadata.

Version 3.9.0     08 Jan 2025

	* Migrate to Poetry v2 and project-managed Poetry plugins.
	* Move configuration into pyproject.toml for coverage.
	* Upgrade to gha-shared-workflows@v8 for Poetry v2 support.
	* Update dependencies to match versions in Debian trixie.

Version 3.8.3     02 Jan 2025

	* Add GitHub security policy in SECURITY.md.
	* Pull in latest version of run-script-framework.
	* Update dependencies to address Dependabot warnings.
	* Upgrade to gha-shared-workflows@v7 with publish improvements.
	* Change the default branch in GitHub from master to main.

Version 3.8.2     15 Oct 2024

	* Pull in latest updates from run-script-framework.
	* Simplify GHA integration with coveralls.io.
	* Clarify that Debian stable is the target for dependencies.
	* Update transitive dependencies to address Dependabot warnings.
	* Add support for Python v3.13 and drop support for v3.9.
	* Upgrade to Poetry v1.8.4 for official Python 3.13 support.
	* Bump readthedocs build to python 3.10 and ubuntu-24.04.
	* Adjust getFunctionReference() to use Python 3 callable().
	* Convert to posixpath.isabs() to work around change in Python v3.13.

Version 3.8.1     26 Feb 2024

	* Upgrade to Poetry v1.8.0 and make related adjustments.
	* Disable Python keyring via poetry.toml.
	* Update Poetry install instructions in DEVELOPER.md.
	* Pull in latest version of run-script-framework.
	* Upgrade to gha-shared-workflows@v4 with new Poetry setup.
	* Add support for 'run outdated' and update dependencies.

Version 3.8.0     17 Jan 2024

	* Constrain some dependencies to be compatible with Debian.
	* Disable intersphinx plugin for docs, which no longer seems to work.
	* Update jinja2 to address CVE-2024-22195 from Dependabot.

Version 3.7.9     05 Nov 2023

	* Update urllib3 to address Dependabot warnings.
	* Upgrade to Poetry v1.7.0 for official Python 3.12 support.

Version 3.7.8     15 Oct 2023

	* Fix Python 3.12 deprecation for datetime.datetime.utcnow().
	* Fix Python 3.12 warning for tar.extract() filter behavior.
	* Fix some non-working remote connectivity tests in 'run tests full'.

Version 3.7.7     14 Oct 2023

	* Upgrade major dependencies.
	* Upgrade build process to Poetry v1.6.1.
	* Add support for Python v3.12 and drop support for v3.8.
	* Document changes to scp configuration for Debian bookworm.

Version 3.7.6     10 Jun 2023

	* Pin chardet and importlib-metadata to match Debian bookworm.

Version 3.7.5     07 Jun 2023

	* Fix checktabs to be safe for file named '-'.
	* Upgrade all dependencies to the latest major version.
	* Upgrade to Poetry v1.5.1 and make related adjustments.

Version 3.7.4     31 Dec 2022

	* Pull Sphinx fields from metadata rather than parsing pyproject.toml.

Version 3.7.3     30 Dec 2022

	* Convert to latest readthedocs.io standard.
	* Update remaining docs, comments, and checks to reflect dropping Python 3.7.
	* Automate the existing manual release process using GitHub Actions.

Version 3.7.2     30 Dec 2022

	* More improvements to metadata for the Debian CI test process.

Version 3.7.1     30 Dec 2022

	* Improvements to metadata to better support the Debian build process.

Version 3.7.0     29 Dec 2022

	* Drop support for Python 3.7.
	* Rename CREDITS -> NOTICE for consistency with my other Python projects.
	* Migrate release.py and various help output to use importlib.metadata.
	* Convert to standard version of .run/tasks/release.sh used elsewhere.

Version 3.6.9     09 Nov 2022

	* Support Python 3.11.
	* Use locale.getlocale() instead of .getdefaultlocale() for Python >= 3.11.
	* Adjust GHA build to run MacOS and Windows tests only on latest Python.

Version 3.6.8     24 Oct 2022

	* Remove execute bit from amazons3.py and span.py for Debian policy.

Version 3.6.7     24 Oct 2022

	* Refactor the run script and pre-commit hooks to reduce duplication.
	* Rework the GitHub Actions build process to pull out shared code.

Version 3.6.6     05 Sep 2022

	* Upgrade to Poetry v1.2.0 and make related build process changes.
	* Upgrade to Pylint v2.15.0 and address warnings.
	* Fix Pylint's configured class-attribute-naming-style to be snake_case.
	* Adjust Black configuration to target Python 3.7, 3.8, 3.9, and 3.10.
	* Add dependency caching to GitHub Actions workflow.
	* Fix the GitHub Actions matrix build to properly target Windows and MacOS.
	* Fix problems with test suite under Windows when running in GitHub Actions.
	* Update various dependencies for the developer environment.

Version 3.6.5     30 Apr 2022

	* Adjust the pyproject.toml include directive to limit what goes into wheel.
	* Remove the Safety scanner from the pre-commit hooks and GitHub action.

Version 3.6.4     14 Nov 2021

	* Adjust dependencies and build process to support Python 3.10.

Version 3.6.3     13 Mar 2021

	* Improve logged output for failed pre/post action hooks.

Version 3.6.2     17 Feb 2021

	* Standardize format of GPL license statement in CREDITS.

Version 3.6.1     07 Feb 2021

	* Make minor structural improvements to the build process.
	* Publish coverage data to coveralls.io in GitHub workflow.

Version 3.6.0     03 Feb 2021

	* Always use '/' internally for paths, even on the Windows platform.
	* Change the way archive filenames are generated to eliminate leading '-' characters.
	* Use UTF-8 encoding for log files on disk to avoid problems with unusual filenames.
	* Update build process to include security scans using Safety.

Version 3.5.4     17 Jan 2021

	* Fix a couple of links in docs/index.rst (cut-and-paste error).

Version 3.5.3     17 Jan 2021

	* Move to newer build dependencies (Black, isort, etc.).
	* Make adjustments to code formatting to match new Black version.
	* Force docs/requirements.txt to have UNIX line endings
	* Convert to PEP 440 convention for Git tags (i.e. "v3.5.3").
	* Standardize and improve badges in markdown, so they are all links.
	* Simplify pylint configuration and use "-j 0" to speed it up.

Version 3.5.2     14 Jan 2021

	* Improve debug output for pre/post action hooks.

Version 3.5.1     30 Dec 2020

	* Adjust .gitattributes to force UNIX line endings, for compatibility.

Version 3.5.0     30 Dec 2020

	* Changes to support the Windows platform, for the first time since 3.0.1.
	* Minor tweaks to the codebase to make the PyCharm code inspector happy.

Version 3.4.1     20 Dec 2020

	* Fix Python dependencies to work with Python 3.9.1 and not just 3.9.0.

Version 3.4.0     07 Nov 2020

	* Add a new -u/--uploadOnly option to cback3-amazons3-sync.

Version 3.3.4     29 Oct 2020

	* Update manual's copyright to reflect reStructuredText, not Docbook XML.
	* Fix typos (misspellings) discovered in manpages by Debian's Lintian.
	* Fix bug in "run release" that resulted in nonsensical 3.3.3 release.

Version 3.3.2     26 Oct 2020

	* Fix obsolete GitHub URL in several places.

Version 3.3.1     25 Oct 2020

	* Minor adjustments to PyPI package documentation.
	* Execute 'sudo -v' prior to running full test suite.
	* Fix release process to work consistently across platforms.

Version 3.3.0     25 Oct 2020

	* Convert to modern Python packaging based on Poetry.
	* Apply code formatting standards with Black and isort.
	* Switch to standard unittest discovery process to run test suite.
	* Convert user manual from Docbook XML to Sphinx and revise content.
	* Migrate all documentation (manual and API specs) to Read the Docs.
	* Add a GitHub workflow to implement code quality gates, executed via Tox.
	* Clean up and remove obsolete and unused notes, utilities, etc.
	* Fix resource leak in executeCommand() that was exposed by unit tests.
	* Increase minimum interpreter version from Python 3.4 to Python 3.7.

Version 3.2.0     24 Aug 2019

	* Migrate to GitHub now that BitBucket no longer supports Mercurial repositories.
	* Handle new warnings from PyLint 2.3.1.

Version 3.1.12    12 Nov 2017

	* Fix MANIFEST.in so that all API documentation is included in tarball.

Version 3.1.11    12 Nov 2017

	* Convert API documentation from Epydoc to Sphinx Napolean (Google docstrings).

Version 3.1.10    11 Sep 2017

	* Fix maintainer script util/validate to use onsgmls from the opensp package.
	* Add information to the user manual about how to lock down the Amazon S3 user.

Version 3.1.9     03 Jul 2017

	* Fix issues discovered with peer test changes when backporting to CedarBackup2.

Version 3.1.8     02 Jul 2017

	* Add options in util/test.py to get better output from unit tests.
	* Update Python virtualenv setup to work with Python 3.5 and recent pip.
	* Make various adjustments to remote peer tests, to make them safer and more robust.
	* Fix problems discovered with the awscli version in Debian stretch.

Version 3.1.7     21 Jun 2016

	* Fix typo in cback.1, noticed by Debian's Lintian checks.
	* Fix logging errors with odd paths in tools/amazons3.py when ascii encoding is set.

Version 3.1.6     13 Feb 2016

	* Fix bug in the file encoding checks for the amazons3sync tool.

Version 3.1.5     02 Jan 2016

	* Fix or disable a variety of new warnings and suggestions from pylint.

Version 3.1.4     11 Aug 2015

	* Improvements based on testing in the Debian continuous integration environment.
	  - Make the logging setup process obey the --stack command-line option 
	  - Fix logging setup to always create the log file with the proper specified mode
	  - Fix PurgeItemList.removeYoungFiles() so ageInWholeDays can never be negative
	  - Make filesystemtests more portable, with maximum file path always <= 255 bytes

Version 3.1.1     04 Aug 2015

	* Fix incorrect exception raise without % in util.py, found by accident.
	* Fix cut-and-paste typo 'iplemented' in cli.py, config.py, and util.py.
	* Fix bugs in the ByteQuantity changes from v3.1.0, so comparisons work properly.
	* Adjust amazons3, capacity and split to use ByteQuantity directly, not bytes field.

Version 3.1.0     03 Aug 2015

	* Enhance ByteQuantity so it can be built from and compared to simple numeric values.
	* Improve the way the amazons3 extension deals with byte quantities.
	   - Fix configuration to support quantities like "2.5 GB", as in other extensions
	   - Improve logging using displayBytes(), so displayed quantities are more legible

Version 3.0.2     30 Jul 2015

	* Improvements based on integration testing with my own backup configuration.
	  - Fix problems with pickle by using binary open, protocol=0, fix_imports=True
	  - Be stricter with the way files are opened/closed, relying on the new 'with' idiom
	  - Make sure every file opened for use with executeCommand() uses mode "wb"

Version 3.0.1     29 Jul 2015

	* Create project in Mercurial at BitBucket, alongside Cedar Backup 2.
	* Convert to Python 3, using v2.24.2 as the basis for conversion.
	* Rename files (logs, config, executables) to use cback3 prefix rather than cback.
	* Remove support for Windows and Cygwin, which was never advertised and rarely tested.
	* Fix a variety of minor warnings from pylint 1.4.4, most of which also appeared in 2.24.2.
	* Clean up manpages and add notes about migrating to version 3.
	* Review user guide, fix broken links, make minor tweaks to wording, etc.
	* Fix long-standing bugs with pre- and post-action hooks, ported from v2.24.4.

Version 2.24.2    05 Jan 2015

	* Add optional size-limit configuration for amazons3 extension.

Version 2.24.1    07 Oct 2014

	* Implement a new tool called cback-amazons3-sync.
	* Add support for missing --diagnostics flag in cback-span script.

Version 2.23.3    03 Oct 2014

	* Add new extension amazons3 as an optional replacement for the store action.
	* Update user manual and INSTALL to clarify a few of the dependencies.
	* Fix encryption unit test that started failing due to my new GPG key.

Version 2.22.0    09 May 2013

	* Add eject-related kludges to work around observed behavior.
	* New config option eject_delay, to slow down open/close
	* Unlock tray with 'eject -i off' to handle potential problems

Version 2.21.1    21 Mar 2013

	* Apply patches provided by Jan Medlock as Debian bugs.
	* Fix typo in manpage (showed -s instead of -D)
	* Support output from latest /usr/bin/split (' vs. `)

Version 2.21.0    12 Oct 2011

	* Update CREDITS file to consistently credit all contributers.
	* Minor tweaks based on PyLint analysis (mostly config changes).
	* Make ISO image unit tests more robust in writersutiltests.py.
	  - Handle failures with unmount (wait 1 second and try again)
	  - Programmatically disable (and re-enable) the GNOME auto-mounter 
	* Implement configurable recursion for collect action.
	  - Update collect.py to handle recursion (patch by Zoran Bosnjak)
	  - Add new configuration item CollectDir.recursionLevel
	  - Update user manual to discuss new functionality

Version 2.20.1    19 Oct 2010

	* Fix minor formatting issues in manpages, pointed out by Debian lintian.
	* Changes required to make code compatible with Python 2.7
	  - StreamHandler no longer accepts strm= argument (closes: #3079930)
	  - Modify logfile os.fdopen() to be explicit about read/write mode
	  - Fix tests that extract a tarfile twice (exposed by new error behavior)

Version 2.20.0    07 Jul 2010

	* This is a cleanup release with no functional changes.
	* Switch to minimum Python version of 2.5 (everyone should have it now).
	  - Make cback script more robust in the case of a bad interpreter version
	  - Change file headers, comments, manual, etc. to reference Python 2.5
	  - Convert to use @staticmethod rather than x = staticmethod(x)
	  - Change interpreter checks in test.py, cli.py and span.py
	  - Remove Python 2.3-compatible versions of util.nullDevice() and util.Pipe
	* Configure pylint and execute it against the entire codebase.
	  - Fix a variety of minor warnings and suggestions from pylint
	  - Move unit tests into testcase folder to avoid test.py naming conflict
	* Remove "Translate [x:y] into [a:b]" debug message for uid/gid translation.
	* Refactor out util.isRunningAsRoot() to replace scattered os.getuid() calls.
	* Remove boilerplate comments "As with all of the ... " in config code.
	* Refactor checkUnique() and parseCommaSeparatedString() from config to util.
	* Add note in manual about intermittent problems with DVD writer soft links.

Version 2.19.6    22 May 2010

	* Work around strange stderr file descriptor bugs discovered on Cygwin.
	* Tweak expected results for tests that fail on Cygwin with Python 2.5.x.
	* Set up command overrides properly so full test suite works on Debian.
	* Add refresh_media_delay configuration option and related functionality.

Version 2.19.5    10 Jan 2010

	* Add customization support, so Debian can use wodim and genisoimage.
	* SF bug #2929447 - fix cback-span to only ask for media when needed
	* SF bug #2929446 - add retry logic for writes in cback-span

Version 2.19.4    16 Aug 2009

	* Add support for the Python 2.6 interpreter.
		- Use hashlib instead of deprecated sha module when available
		- Use set type rather than deprecated sets.Set when available
		- Use tarfile.format rather than deprecated tarfile.posix when available
		- Fix testGenerateTarfile_002() so expectations match Python 2.6 results

Version 2.19.3    29 Mar 2009

	* Fix minor epydoc typos, mostly in @sort directives.
	* Removed support for user manual PDF format (see doc/pdf).

Version 2.19.2    08 Dec 2008

	* Fix cback-span problem when writing store indicators.

Version 2.19.1    15 Nov 2008

	* Fix bug when logging strange filenames.

Version 2.19.0		05 Oct 2008

	* Fix a few typos in the CREDITS file.
	* Update README to properly reference SourceForge site.
	* Add <ignore_failures> option to peer configuration.

Version 2.18.0		05 May 2008

	* Add the ability to dereference links when following them.
	  - Add util.dereferenceLink() function
	  - Add dereference flag to FilesystemList.addDirContents()
	  - Add CollectDir.dereference attribute
	  - Modify collect action to obey CollectDir.dereference
	  - Update user manual to discuss new attribute

Version 2.17.1		26 Apr 2008

	* Updated copyright statement slightly.
	* Updated user manual.
	  - Brought copyright notices up-to-date
	  - Fixed various URLs that didn't reference SourceForge
	* Fixed problem with link_depth (closes: #1930729).
	  - Can't add links directly, they're implicitly added later by tar
	  - Changed FilesystemList to use includePath=false for recursive links

Version 2.17.0		20 Mar 2008

	* Change suggested execution index for Capacity extension in manual.
	* Provide support for application-wide diagnostic reporting.
	  - Add util.Diagnostics class to encapsulate information
	  - Log diagnostics when Cedar Backup first starts
	  - Print diagnostics when running unit tests
	  - Add a new --diagnostics command-line option
	* Clean up filesystem code that deals with file age, and improve unit tests.
	  - Some platforms apparently cannot set file ages precisely
	  - Change calculateFileAge() to use floats throughout, which is safer
	  - Change removeYoungFiles() to explicitly check on whole days
	  - Put a 1-second fudge factor into unit tests when setting file ages
	* Fix some unit test failures discovered on Windows XP.
	  - Fix utiltests.TestFunctions.testNullDevice_001()
	  - Fix filesystemtests.TestBackupFileList.testGenerateFitted_004() 
	  - Fix typo in filesystemtests.TestFilesystemList.testRemoveLinks_002()

Version 2.16.0		18 Mar 2008

	* Make name attribute optional in RemotePeer constructor.
	* Add support for collecting soft links (closes: #1854631).
	  - Add linkDepth parameter to FilesystemList.addDirContents()
	  - Add CollectDir.linkDepth attribute
	  - Modify collect action to obey CollectDir.linkDepth
	  - Update user manual to discuss new attribute
	  - Document "link farm" option for collect configuration
	* Implement a capacity-checking extension (closes: #1915496).
	  - Add new extension in CedarBackup2/extend/capacity.py
	  - Refactor ByteQuantity out of split.py and into config.py
	  - Add total capacity and utilization to MediaCapacity classes
	  - Update user manual to discuss new extension

Version 2.15.3		16 Mar 2008

	* Fix testEncodePath_009() to be aware of "UTF-8" encoding.
	* Fix typos in the PostgreSQL extension section of the manual.
	* Improve logging when stage action fails (closes: #1854635).
	* Fix stage action so it works for local users (closes: #1854634).

Version 2.15.2		07 Feb 2008

	* Updated copyright statements now that code changed in year 2008.
	* Fix two unit test failures when using Python 2.5 (SF #1861878).
	  - Add new function testtutil.hexFloatLiteralAllowed()
	  - Fix splittests.TestByteQuantity.testConstructor_004() for 0xAC
	  - Fix configtests.TestBlankBehavior.testConstructor_006() for 0xAC

Version 2.15.1		19 Dec 2007

	* Improve error reporting for managed client action failures.
	* Make sure that managed client failure does not kill entire backup.
	* Add appendix "Securing Password-less SSH Connection" to user manual.

Version 2.15.0		18 Dec 2007

	* Minor documentation tweaks discovered during 3.0 development.
	* Add support for a new managed backup feature.
	  - Add a new <peers> configuration section (PeersConfig) 
	  - Change peers configuration in <stage> to just override <peers>
	  - Modify stage process to take peers list from peers section (if available)
	  - Add new configuration in options and remote peers to support remote shells
	  - Update user manual to discuss managed backup concept and configuration
	  - Add executeRemoteCommand() and executeManagedAction() on peer.RemotePeer

Version 2.14.0		19 Sep 2007

	* Deal properly with programs that localize their output.
	   - Create new util.sanitizeEnvironment() function to set $LANG=C
	   - Call new sanitizeEnvironment() function inside util.executeCommand()
	   - Change extend/split._splitFile() to be more verbose about problems
	   - Update Extension Architecture Interface to mandate $LANG=C
	   - Add split unit tests to catch any locale-related regressions
	   - Thanks to Lukasz Nowak for initial debugging in split extension

Version 2.13.2		10 Jul 2007

	* Tweak some docstring markup to work with Epydoc beta 1.
	* Apply documentation patch from Lukasz K. Nowak.
	  - Document that mysql extension can back up remote databases
	  - Fix typos in extend/sysinfo.py
	* Clean up some configuration error messages to be clearer.
	  - Make sure that reported errors always include enough information
	  - Add a prefix argument to some of the specialized lists in util.py
	* Catch invalid regular expressions in config and filesystem code.
	  - Add new util.RegexList list to contain only valid regexes
	  - Use RegexList in config.ConfigDir and config.CollectConfig 
	  - Use RegexList in subversion.RepositoryDir and mbox.MboxDir
	  - Throw ValueError on bad regex in FilesystemList remove() methods
	  - Use RegexList in FilesystemList for all lists of patterns

Version 2.13.1		29 Mar 2007

	* Fix ongoing problems re-initializing previously-written DVDs 
	  - Even with -Z, growisofs sometimes wouldn't overwrite DVDs
	  - It turns out that this ONLY happens from cron, not from a terminal
	  - The solution is to use the undocumented option -use-the-force-luke=tty
	  - Also corrected dvdwriter to use option "-dry-run" not "--dry-run"

Version 2.13.0		25 Mar 2007

	* Change writeIndicator() to raise exception on failure (closes #53).
	* Change buildNormalizedPath() for leading "." so files won't be hidden
	* Remove bogus usage of tempfile.NamedTemporaryFile in remote peer.
	* Refactored some common action code into CedarBackup2.actions.util.
	* Add unit tests for a variety of basic utility functions (closes: #45).
	  - Error-handling was improved in some utility methods
	  - Fundamentally, behavior should be unchanged
	* Reimplement DVD capacity calculation (initial code from Dmitry Rutsky).
	  - This is now done using a growisofs dry run, without -Z
	  - The old dvd+rw-mediainfo method was unreliable on some systems
	  - Error-handling behavior on CdWriter was also tweaked for consistency
	* Add code to check media before writing to it (closes: #5).
	  - Create new check_media store configuration option
	  - Implement new initialize action to initialize rewritable media
	  - Media is initialized by writing an initial session with media label
	  - The store action now always writes a media label as well
	  - Update user manual to discuss the new behavior
	  - Add unit tests for new configuration
	* Implement an optimized media blanking strategy (closes: #48).
	  - When used, Cedar Backup will only blank media when it runs out of space
	  - Initial implementation and manual text provided by Dmitry Rutsky
	  - Add new blanking_behavior store configuration options
	  - Update user manual to document options and discuss usage
	  - Add unit tests for new configuration

Version 2.12.1		26 Feb 2007
	
	* Fix typo in new split section in the user manual.
	* Fix incorrect call to new writeIndicatorFile() function in stage action.
	* Add notes in manual on how to find gpg and split commands.

Version 2.12.0		23 Feb 2007

	* Fix some encrypt unit tests related to config validation
	* Make util.PathResolverSingleton a new-style class (i.e. inherit from object)
	* Modify util.changeOwnership() to be a no-op for None user or group
	* Created new split extension to split large staged files.
	  - Refactored common action utility code into actions/util.py.
	  - Update standard actions, cback-span, and encrypt to use refactored code
	  - Updated user manual to document the new extension and restore process.

Version 2.11.0		21 Feb 2007

	* Fix log message about SCSI id in writers/dvdwriter.py.
	* Remove TODO from public distribution (use Bugzilla instead).
	* Minor changes to mbox functionality (refactoring, test cleanup).
	* Fix bug in knapsack implementation, masked by poor test suite.
	* Fix filesystem unit tests that had typos in them and wouldn't work
	* Reorg user manual to move command-line tools to own chapter (closes: #33)
	* Add validation for duplicate peer and extension names (closes: #37, #38).
	* Implement new cback-span command-line tool (closes: #51).
	  - Create new util/cback-span script and CedarBackup2.tools package
	  - Implement guts of script in CedarBackup2/tools/span.py
	  - Add new BackupFileList.generateSpan() method and tests
	  - Refactor other util and filesystem code to make things work
	  - Add new section in user manual to discuss new command
	* Rework validation requiring least one item to collect (closes: #34).
	  - This is no longer a validation error at the configuration level
	  - Instead, the collect action itself will enforce the rule when it is run
	* Support a <no_eject> flag in store configuration (closes: #39).
	  - Change StoreConfig, CdWriter and DvdWriter to accept new flag
	  - Update user manual to document new flag, along with warnings about it
	* Support repository directories in Subversion extension (closes: #46).
	  - Add <repository_dir> configuration modeled after <mbox_dir>
	  - Make <type> configuration value optional and for reference only
	  - Refactor code and deprecate BDBRepository and FSFSRepository
	  - Update user manual to reflect new functionality

Version 2.10.1		30 Jan 2007

	* Fix a few places that still referred only to CD/CD-RW.
	* Fix typo in definition of actions.constants.DIGEST_EXTENSION.

Version 2.10.0		30 Jan 2007

	* Add support for DVD writers and DVD+R/DVD+RW media.
	  - Create new writers.dvdwriter module and DvdWriter class
	  - Support 'dvdwriter' device type, and 'dvd+r' and 'dvd+rw' media types
	  - Rework user manual to properly discuss both CDs and DVDs
	* Support encrypted staging directories (closes: #33).
	  - Create new 'encrypt' extension and associated unit tests
	  - Document new extension in user manual
	* Support new action ordering mechanism for extensions.
	  - Extensions can now specify dependencies rather than indexes
	  - Rewrote cli._ActionSet class to use DirectedGraph for dependencies
	  - This functionality is not yet "official"; that will happen later
	* Refactor and clean up code that implements standard actions.
	  - Split action.py into various other files in the actions package
	  - Move a few of the more generic utility functions into util.py
	  - Preserve public interface via imports in otherwise empty action.py
	  - Change various files to import from the new module locations
	* Revise and simplify the implied "image writer" interface in CdWriter.
	  - Add the new initializeImage() and addImageEntry() methods
	  - Interface is now initializeImage(), addImageEntry() and writeImage()
	  - Rework actions.store.writeImage() to use new writer interface
	* Refactor CD writer functionality and clean up code.
	  - Create new writers package to hold all image writers
	  - Move image.py into writers/util.py package
	  - Move most of writer.py into writers/cdwriter.py
	  - Move writer.py validate functions into writers/util.py
	  - Move writertests.py into cdwritertests.py
	  - Move imagetests.py into writersutiltests.py
	  - Preserve public interface via imports in otherwise empty files
	  - Change various files to import from the new module locations
	* More general code cleanup and minor enhancements.
	  - Modify util/test.py to accept named tests on command line
	  - Fix rebuild action to look at store config instead of stage.
	  - Clean up xmlutil imports in mbox and subversion extensions
	  - Copy Mac OS X (darwin) errors from store action into rebuild action
	  - Check arguments to validateScsiId better (no None path allowed now)
	  - Rename variables in config.py to be more consistent with each other 
	  - Add new excludeBasenamePatterns flag to FilesystemList
	  - Add new addSelf flag to FilesystemList.addDirContents()
	  - Create new RegexMatchList class in util.py, and add tests
	  - Create new DirectedGraph class in util.py, and add tests
	  - Create new sortDict() function in util.py, and add tests
	* Create unit tests for functionality that was not explictly tested before.
	  - ActionHook, PreActionHook, PostActionHook, CommandOverride (config.py)
	  - AbsolutePathList, ObjectTypeList, RestrictedContentList (util.py)

Version 2.9.0	18 Dec 2006
	
	* Change mbox extension to use ISO-8601 date format when calling grepmail.
	* Fix error-handling in generateTarfile() when target dir is missing.
	* Tweak pycheckrc to find fewer expected errors (from standard library).
	* Fix Debian bug #403546 by supporting more CD writer configurations.
	  - Be looser with SCSI "methods" allowed in valid SCSI id (update regex)
	  - Make <store> config section's <target_scsi_id> parameter optional
	  - Change CdWriter to support "hardware id" as either SCSI id or device
	  - Implement cdrecord commands in terms of hardware id instead of SCSI id
	  - Add documentation in writer.py to discuss how we talk to hardware
	  - Rework user manual's discussion of how to configure SCSI devices
	* Update Cedar Backup user manual.
	  - Re-order setup procedures to modify cron at end (Debian #403662)
	  - Fix minor typos and misspellings (Debian #403448 among others)
	  - Add discussion about proper ordering of extension actions

Version 2.8.1	04 Sep 2006

	* Changes to fix, update and properly build Cedar Backup manual
	  - Change DocBook XSL configuration to use "current" stylesheet
	  - Tweak manual-generation rules to work around XSL toolchain issues
	  - Document where to find grepmail utility in Appendix B
	  - Create missing documentation for mbox exclusions configuration
	  - Bumped copyright dates to show "(c) 2005-2006" where needed
	  - Made minor changes to some sections based on proofreading

Version 2.8.0	24 Jun 2006
	
	* Remove outdated comment in xmlutil.py about dependency on PyXML.
	* Tweak wording in doc/docbook.txt to make it clearer.
	* Consistently rework "project description" everywhere.
	* Fix some simple typos in various comments and documentation.
	* Added recursive flag (default True) to FilesystemList.addDirContents().
	* Added flat flag (default False) to BackupFileList.generateTarfile().
	* Created mbox extension in CedarBackup2.extend.mbox (closes: #31).
	  - Updated user manual to document the new extension and restore process.
	* Added PostgreSQL extension in CedarBackup2.extend.postgresql (closes: #32).
	  - This code was contributed by user Antoine Beaupre ("The Anarcat").
	  - I tweaked it slightly, added configuration tests, and updated the manual.
	  - I have no PostgreSQL databases on which to test the functionality.
	* Made most unit tests run properly on Windows platform, just for fun.
	* Re-implement Pipe class (under executeCommand) for Python 2.4+
	  - After Python 2.4, cross-platform subprocess.Popen class is available
	  - Added some new regression tests for executeCommand to stress new Pipe
	* Switch to newer version of Docbook XSL stylesheet (1.68.1)
	  - The old stylesheet isn't easily available any more (gone from sf.net)
	  - Unfortunately, the PDF output changed somewhat with the new version
	* Add support for collecting individual files (closes: #30).
	  - Create new config.CollectFile class for use by other classes
	  - Update config.CollectConfig class to contain a list of collect files
	  - Update config.Config class to parse and emit collect file data
	  - Modified collect process in action.py to handle collect files
	  - Updated user manual to discuss new <file> configuraton 

Version 2.7.2	22 Dec 2005

	* Remove some bogus writer tests that depended on an arbitrary SCSI device.

Version 2.7.1	13 Dec 2005

	* Tweak the CREDITS file to fix a few typos.
	* Remove completed tasks in TODO file and reorganize it slightly.
	* Get rid of sys.exit() calls in util/test.py in favor of simple returns.
	* Fix implementation of BackupFileList.removeUnchanged(captureDigest=True).
	  - Since version 2.7.0, digest only included backed-up (unchanged) files
	  - This release fixes code so digest is captured for all files in the list
	  - Fixed captureDigest test cases, which were testing for wrong results
	* Make some more updates to the user manual based on further proof-reading.
	  - Rework description of "midnight boundary" warning slightly in basic.xml
	  - Change "Which Linux Distribution?" to "Which Platform?" in config.xml
	  - Fix a few typos and misspellings in basic.xml

Version 2.7.0	30 Oct 2005

	* Cleanup some maintainer-only (non-distributed) Makefile rules.
	* Make changes to standardize file headers with other Cedar Solutions code.
	* Add debug statements to filesystem code (huge increase in debug log size).
	* Standardize some config variable names ("parentNode" instead of "parent").
	* Fix util/test.py to return proper (non-zero) return status upon failure.
	* No longer attempt to change ownership of files when not running as root.
	* Remove regression test for bug #25 (testAddFile_036) 'cause it's not portable.
	* Modify use of user/password in MySQL extension (suggested by Matthias Urlichs).
	  - Make user and password values optional in Cedar Backup configuration
	  - Add a few regression tests to make sure configuration changes work
	  - Add warning when user or password value(s) are visible in process listing
	  - Document use of /root/.my.cnf or ~/.my.cnf in source code and user manual
	  - Rework discussion of command line, file permissions, etc. in user manual
	* Optimize incremental backup, and hopefully speed it up a bit (closes: #29).
	  - Change BackupFileList.removeUnchanged() to accept a captureDigest flag
	  - This avoids need to call both generateDigestMap() and removeUnchanged()
	  - Note that interface to removeUnchanged was modified, but not broken
	* Add support for pre- and post-action command hooks (closes: #27).
	  - Added <pre_action_hook> and <post_action_hook> sections within <options>
	  - Updated user manual documentation for options configuration section
	  - Create new config.PreActionHook and PostActionHook classes to hold hooks
	  - Added new hooks list field on config.OptionsConfig class
	  - Update ActionSet and ActionItem in cli to handle and execute hooks
	* Rework and abstract XML functionality, plus remove dependency on PyXML.
	  - Refactor general XML utility code out of config.py into xmlutil.py
	  - Create new isElement() function to eliminate need for Node references
	  - Create new createInputDom(), createOutputDom() and serializeDom() functions
	  - Use minidom XML parser rather than PyExpat.reader (much faster)
	  - Hack together xmlutil.Serializer based on xml.dom.ext.PrettyPrint
	  - Remove references to PyXML in manual's depends.xml and install.xml files
	  - Add notes about PyXML code sourced from Fourthought, Inc. in CREDITS
	  - Rework mysql and subversion unit tests in terms of new functions

Version 2.6.1	27 Sep 2005

	* Fix broken call to node.hasChildNodes (no parens) in config.py.
	* Make "pre-existing collect indicator" error more obvious (closes: #26).
	* Avoid failures for UTF-8 filenames on certain filesystems (closes: #25).
	* Fix FilesystemList to encode excludeList items, preventing UTF-8 failures.

Version 2.6.0	12 Sep 2005

	* Remove bogus check for remote collect directory on master (closes: #18).
	* Fix testEncodePath_009 test failure on UTF-8 filesystems (closes: #19).
	* Fixed several unit tests related to the CollectConfig class (all typos).
	* Fix filesystem and action code to properly handle path "/" (closes: #24).
	* Add extension configuration to cback.conf.sample, to clarify things.
	* Place starting and ending revision numbers into Subversion dump filenames.
	* Implement resolver mechanism to support paths to commands (closes: #22).
	  - Added <override> section within <options> configuration
	  - Create new config.CommandOverride class to hold overrides
	  - Added new overrides field on config.OptionsConfig class
	  - Create util.PathResolverSingleton class to encapsulate mappings	
	  - Create util.resolveCommand convenience function for code to call
	  - Create and call new _setupPathResolver() function in cli code
	  - Change all _CMD constants to _COMMAND, for consistency
	* Change Subversion extension to support "fsfs" repositories (closes: #20).
	  - Accept "FSFS" repository <type> in <subversion> configuration section
	  - Create new FSFSRepository class to represent an FSFS repository
	  - Refactor internal code common to both BDB and FSFS repositories
	  - Add and rework test cases to provide coverage of FSFSRepository
	* Port to Darwin (Mac OS X) and ensure that all regression tests pass.
	  - Don't run testAddDirContents_072() for Darwin (tarball's invalid there)
	  - Write new ISO mount testing methods in terms of Apple's "hdiutil" utility
	  - Accept Darwin-style SCSI writer devices, i.e. "IOCompactDiscServices"
	  - Tweak existing SCSI id pattern to allow spaces in a few other places
	  - Add new regression tests for validateScsiId() utility function
	  - Add code warnings and documentation in manual and in doc/osx 
	* Update, clean up and extend Cedar Backup User Manual (closes: #21).
	  - Work through document and copy-edit it now that it's matured
	  - Add documentation for new options and subversion config items
	  - Exorcise references to Linux which assumed it was "the" platform
	  - Add platform-specific notes for non-Linux platforms (darwin, BSDs)
	  - Clarify purpose of the 'collect' action on the master
	  - Clarify how actions (i.e. 'store') are optional
	  - Clarify that 'all' does not execute extensions
	  - Add an appendix on restoring backups

Version 2.5.0	12 Jul 2005

	* Update docs to modify use of "secure" (suggested by Lars Wirzenius).
	* Removed "Not an Official Debian Package" section in software manual.
	* Reworked Debian install procedure in manual to reference official packages.
	* Fix manual's build process to create files with mode 664 rather than 755.
	* Deal better with date boundaries on the store operation (closes: #17).
	  - Add <warn_midnite> value in <store> configuration
	  - Add warnMidnite field to the StoreConfig object
	  - Add warning in store process for crossing midnite boundary
	  - Change store --full to have more consistent behavior
	  - Update manual to document changes related to this bug

Version 2.4.2	23 Apr 2005

	* Fix boundaries log message again, properly this time.
	* Fix a few other log messages that used "," rather than "%".

Version 2.4.1	22 Apr 2005

	* Fix minor typos in user manual and source code documentation.
	* Properly annotate code implemented based on Python 2.3 source.
	* Add info within CREDITS about Python 2.3 and Docbook XSL licenses.
	* Fix logging for boundaries values (can't print None[0], duh).

Version 2.4.0	02 Apr 2005

	* Re-license manual under "GPL with clarifications" to satisfy DFSG.
	* Rework our unmount solution again to try and fix observed problems.
	  - Sometimes, unmount seems to "work" but leaves things mounted.
	  - This might be because some file is not yet completely closed.
	  - We try to work around this by making repeated unmount attempts.
	  - This logic is now encapsulated in util.mount() and util.unmount().
	  - This solution should also be more portable to non-Linux systems.

Version 2.3.1	23 Mar 2005

	* Attempt to deal more gracefully with corrupted media.
	* Unmount media using -l ("lazy unmount") in consistency check.
	* Be more verbose about media errors during consistency check.

Version 2.3.0	10 Mar 2005

	* Make 'extend' package public by listing it in CedarBackup2/__init__.py.
	* Reimplement digest generation to use incremental method (now ~3x faster).
	* Tweak manifest to be a little more selective about what's distributed.

Version 2.2.0	09 Mar 2005

	* Fix bug related to execution of commands with huge output.
	* Create custom class util.Pipe, inheriting from popen2.Popen4.
	* Re-implement util.executeCommand() in terms of util.Pipe.
	* Change ownership of sysinfo files to backup user/group after write.

Version 2.1.3	08 Mar 2005

	* In sysinfo extension, explicitly path to /sbin/fdisk command.
	* Modify behavior and logging when optional sysinfo commands are not found.
	* Add extra logging around boundaries and capacity calculations in writer.py.
	* In executeCommand, log command using output logger as well as debug level.
	* Docs now suggest --output in cron command line to aid problem diagnosis.
	* Fix bug in capacity calculation, this time for media with a single session.
	* Validate all capacity code against v1.0 code, making changes as needed.
	* Re-evaluate all capacity-related regression tests against v1.0 code.
	* Add new regression tests for capacity bugs which weren't already detected.

Version 2.1.2	07 Mar 2005

	* Fix a few extension error messages with incorrect (missing) arguments.
	* In sysinfo extension, do not log ls and dpkg output to the debug log.
	* Fix CdWriter, which reported negative capacity when disc was almost full.
	* Make displayBytes deal properly with negative values via math.fabs().
	* Change displayBytes to default to 2 digits after the decimal point.

Version 2.1.1	06 Mar 2005

	* Fix bug in setup.py (need to install extensions properly).

Version 2.1.0	06 Mar 2005

	* Fixed doc/cback.1 .TH line to give proper manpage section.
	* Updated README to more completely describe what Cedar Backup is.
	* Fix a few logging statements for the collect action, to be clearer.
	* Fix regression tests that failed in a Debian pbuilder environment.
	* Add simple main routine to cli.py, so executing it is the same as cback.
	* Added optional outputFile and doNotLog parameters to util.executeCommand().
	* Display byte quantities in sensible units (i.e. bytes, kB, MB) when logged.
	* Refactored private code into public in action.py and config.py.
	* Created MySQL extension in CedarBackup2.extend.mysql.
	* Created sysinfo extension in CedarBackup2.extend.sysinfo.
	* Created Subversion extension in CedarBackup2.extend.subversion.
	* Added regression tests as needed for new extension functionality.
	* Added Chapter 5, Official Extensions in the user manual.

Version 2.0.0	26 Feb 2005

	* Complete ground-up rewrite for 2.0.0 release.
	* See doc/release.txt for more details about changes.

Version 1.13   25 Jan 2005

	* Fix boundaries calculation when using kernel >= 2.6.8 (closes: #16).
	* Look for a matching boundaries pattern among all lines, not just the first.

Version 1.12   16 Jan 2005

	* Add support for ATAPI devices, just like ATA (closes: #15).
	* SCSI id can now be in the form '[ATA:|ATAPI:]scsibus,target,lun'.

Version 1.11	17 Oct 2004

	* Add experimental support for new Linux 2.6 ATA CD devices.
	* SCSI id can now be in the form '[ATA:]scsibus,target,lun'.
	* Internally, the SCSI id is now stored as a string, not a list.
	* Cleaned up 'cdrecord' calls in cdr.py to make them consistent.
	* Fixed a pile of warnings noticed by the latest pychecker.

Version 1.10	01 Dec 2003

	* Removed extraneous error parameter from cback's version() function.
	* Changed copyright statement and year; added COPYRIGHT in release.py.
	* Reworked all file headers to match new Cedar Solutions standard.
	* Removed __version__ and __date__ values with switch to Subversion.
	* Convert to tabs in Changelog to make the Vim syntax file happy.
	* Be more stringent in validating contents of SCSI triplet values.
	* Fixed bug when using modulo 1 (% 1) in a few places.
	* Fixed shell-interpolation bug discovered by Rick Low (security hole).
	* Replace all os.popen() calls with new execute_command() call for safety.

Version 1.9    09 Nov 2002

	* Packaging changes to allow Debian version to be "normal", not Debian-native.
	* Added CedarBackup/release.py to contain "upstream" release number.
	* Added -V,--version option to cback script.
	* Rewrote parts of Makefile to remove most Debian-specific rules.
	* Changed Makefile and setup.py to get version info from release.py.
	* The setup.py script now references /usr/bin/env python, not python2.2.
	* Debian-related changes will now reside exclusively in debian/changelog.

Version 1.8    14 Oct 2002 

	* Fix bug with the way the default mode is displayed in the help screen.

Version 1.7    14 Oct 2002

	* Bug fix.  Upgrade to Python 2.2.2b1 exposed a flaw in my version-check code.

Version 1.6    06 Oct 2002

	* Debian packaging cleanup (should have been a Debian-only release 1.5-2).

Version 1.5    19 Sep 2002

	* Changed cback script to more closely control ownership of logfile.

Version 1.4    10 Sep 2002

	* Various packaging cleanups.
	* Fixed code that reported negative capacity on a full disc.
	* Now blank disc ahead of time if it needs to be blanked.
	* Moved to Python2.2 for cleaner packaging (True, False, etc.)

Version 1.3    20 Aug 2002

	* Initial "public" release.

-----------------------------------------------------------------------------
vim: set ft=changelog noexpandtab:<|MERGE_RESOLUTION|>--- conflicted
+++ resolved
@@ -2,12 +2,8 @@
 
 	* Adjust GHA build process to allow builds for stacked PRs.
 	* Add a new `run clean` target to clean up generated data.
-<<<<<<< HEAD
 	* Replace black, isort, and pylint with the Ruff formatter and linter.
-=======
-	* Replace black and isort tools with the Ruff formatter.
 	* Remove importlib-metadata dependency in favor of standard library.
->>>>>>> 6b989237
 	* Update the jinja2 transitive dependency to address CVE-2025-27516.
 	* Update the requests transitive dependency to address CVE-2024-47081.
 	* Update the urllib3 transitive dependency to address CVE-2025-50181.
